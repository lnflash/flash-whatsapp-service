--- conflicted
+++ resolved
@@ -312,13 +312,49 @@
 
 ## Production Deployment
 
-<<<<<<< HEAD
+### Minimum Recommended Specs with DigitalOcean pricing as of July 2025:
+
+For Development/Testing:
+
+- CPU: 1 vCPU
+- RAM: 2GB
+- Storage: 25GB SSD
+- Droplet: Basic Regular Intel ($12/month)
+
+For Production (Small-Medium Scale):
+
+- CPU: 2 vCPUs
+- RAM: 4GB
+- Storage: 80GB SSD
+- Droplet: Basic Regular Intel ($24/month)
+
+For Production (High Traffic):
+
+- CPU: 4 vCPUs
+- RAM: 8GB
+- Storage: 160GB SSD
+- Droplet: General Purpose ($48/month)
+
+  
 ### 🚀 One-Command Deploy (Recommended)
 
 Deploy Pulse on Ubuntu 24 VPS with a single command:
 
 ```bash
 curl -sSL https://raw.githubusercontent.com/lnflash/pulse/admin-panel/scripts/quick-install.sh | sudo bash
+```
+
+Or if you prefer to review the script first:
+
+```bash
+# 1. Download the setup script
+wget https://raw.githubusercontent.com/lnflash/pulse/admin-panel/scripts/setup-ubuntu-vps.sh
+
+# 2. Review script & add permissions
+chmod +x setup-ubuntu-vps.sh
+
+# 3. Run it
+sudo ./setup-ubuntu-vps.sh
 ```
 
 This automated script handles the complete production setup including SSL, Docker, security, and monitoring.
@@ -339,65 +375,6 @@
 - `GEMINI_API_KEY` - Google AI key (optional)
 - `NOSTR_PRIVATE_KEY` - Nostr nsec (optional)
 - `NOSTR_PULSE_NPUB` - Bot's Nostr npub (optional)
-=======
-### Minimum Recommended Specs with DigitalOcean pricing as of July 2025:
-
-For Development/Testing:
-
-- CPU: 1 vCPU
-- RAM: 2GB
-- Storage: 25GB SSD
-- Droplet: Basic Regular Intel ($12/month)
-
-For Production (Small-Medium Scale):
-
-- CPU: 2 vCPUs
-- RAM: 4GB
-- Storage: 80GB SSD
-- Droplet: Basic Regular Intel ($24/month)
-
-For Production (High Traffic):
-
-- CPU: 4 vCPUs
-- RAM: 8GB
-- Storage: 160GB SSD
-- Droplet: General Purpose ($48/month)
-
-  
-### 🚀 One-Command Deploy (Recommended)
-
-Deploy Pulse on Ubuntu 24 VPS with a 3 commands:
-
-```bash
-# 1. Download the setup script
-wget https://raw.githubusercontent.com/lnflash/pulse/admin-panel/scripts/setup-ubuntu-vps.sh
-
-# 2. Review script & add permissions
-chmod +x setup-ubuntu-vps.sh
-
-# 3. Run it
-sudo ./setup-ubuntu-vps.sh
-```
->>>>>>> 85fa6d21
-
-This automated script handles the complete production setup including SSL, Docker, security, and monitoring.
-
-### Documentation
-
-- [Production Deployment Guide](docs/PRODUCTION_DEPLOYMENT_GUIDE.md) - Complete deployment instructions
-- [Admin Panel Guide](docs/ADMIN_PANEL.md) - Admin dashboard documentation
-- [Security Checklist](SECURITY_CHECKLIST.md) - Pre-deployment security verification
-- [Environment Template](.env.example) - Configuration template
-
-### Post-Deployment Configuration
-
-After running the setup script, configure your API credentials in `/opt/pulse/.env`:
-- `FLASH_API_KEY` - Your Flash API key
-- `ADMIN_PHONE_NUMBERS` - Admin phone numbers
-- `SUPPORT_PHONE_NUMBER` - Support routing number
-- `GEMINI_API_KEY` - Google AI key (optional)
-- `NOSTR_PRIVATE_KEY` - Nostr nsec (optional)
-- `NOSTR_PULSE_NPUB` - Bot's Nostr npub (optional)
 
 ## Security Features
 
